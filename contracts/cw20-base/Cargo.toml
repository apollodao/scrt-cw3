--- conflicted
+++ resolved
@@ -1,10 +1,6 @@
 [package]
 name = "cw20-base"
-<<<<<<< HEAD
-version = "0.4.1"
-=======
 version = "0.5.0"
->>>>>>> 3547a73d
 authors = ["Ethan Frey <ethanfrey@users.noreply.github.com>"]
 edition = "2018"
 description = "Basic implementation of a CosmWasm-20 compliant token"
@@ -22,19 +18,11 @@
 library = []
 
 [dependencies]
-<<<<<<< HEAD
-cw0 = { path = "../../packages/cw0", version = "0.4.1" }
-cw2 = { path = "../../packages/cw2", version = "0.4.1" }
-cw20 = { path = "../../packages/cw20", version = "0.4.1" }
-cosmwasm-std = { version = "0.12.2", features = ["iterator"] }
-cosmwasm-storage = { version = "0.12.2", features = ["iterator"] }
-=======
 cw0 = { path = "../../packages/cw0", version = "0.5.0" }
 cw2 = { path = "../../packages/cw2", version = "0.5.0" }
 cw20 = { path = "../../packages/cw20", version = "0.5.0" }
 cosmwasm-std = { version = "0.13.2", features = ["iterator"] }
 cosmwasm-storage = { version = "0.13.2", features = ["iterator"] }
->>>>>>> 3547a73d
 schemars = "0.7"
 serde = { version = "1.0.103", default-features = false, features = ["derive"] }
 thiserror = { version = "1.0.20" }
